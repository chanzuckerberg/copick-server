stack:
  services:
    copick-server:
      image:
<<<<<<< HEAD
        tag: sha-0054280
      replicaCount: 1
=======
        tag: sha-d886cd9
      replicaCount: 1
      env:
        - name: PORT
          value: "8012"
        - name: HOST
          value: "0.0.0.0"
        - name: OVERLAY_ROOT
          value: /mnt/copick/overlay
>>>>>>> ec7d36e0
<|MERGE_RESOLUTION|>--- conflicted
+++ resolved
@@ -2,11 +2,7 @@
   services:
     copick-server:
       image:
-<<<<<<< HEAD
         tag: sha-0054280
-      replicaCount: 1
-=======
-        tag: sha-d886cd9
       replicaCount: 1
       env:
         - name: PORT
@@ -14,5 +10,4 @@
         - name: HOST
           value: "0.0.0.0"
         - name: OVERLAY_ROOT
-          value: /mnt/copick/overlay
->>>>>>> ec7d36e0
+          value: /mnt/copick/overlay