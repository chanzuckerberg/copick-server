--- conflicted
+++ resolved
@@ -14,11 +14,10 @@
 from collections import defaultdict
 
 
-<<<<<<< HEAD
 def get_copick_root(request: Request) -> copick.models.CopickRoot:
     """Dependency to get the CopickRoot from the app state."""
     return request.app.state.copick_root
-=======
+
 ### pydantic validators
 class NearestPointQuery(BaseModel):
     x: float
@@ -56,7 +55,6 @@
     score = dot_products[idx]
 
     return idx, score
->>>>>>> ec7d36e0
 
 
 def output_format(df_row):
@@ -129,40 +127,26 @@
 
 @app.get("/Picks")
 async def get_picks(
-<<<<<<< HEAD
     request: Request, run_id: str, user_id: str, session_id: str, name: str, copick_root: copick.models.CopickRoot = Depends(get_copick_root)
-=======
-    request: Request, run_id: str, user_id: str, session_id: str, name: str
->>>>>>> ec7d36e0
 ):
     """Get the picks."""
     copick_run = copick_root.get_run(run_id)
-<<<<<<< HEAD
     print(copick_run)
     # picks = copick_run.get_picks(user_id=user_id, session_id=session_id, object_name=name)
     picks = copick_run.get_picks()
     print(picks)
-=======
-    # picks = copick_run.get_picks(user_id=user_id, session_id=session_id, object_name=name)
-    picks = copick_run.get_picks()
->>>>>>> ec7d36e0
 
     return [pick.meta.dict() for pick in picks]
 
 
 @app.put("/Picks")
 async def put_picks(
-<<<<<<< HEAD
     run_id: str,
     picks_input: copick.models.CopickPicksFile,
     copick_root: copick.models.CopickRoot = Depends(get_copick_root),
-=======
-    request: Request, run_id: str, user_id: str, session_id: str, name: str
->>>>>>> ec7d36e0
 ):
     """Put the picks."""
     copick_run = copick_root.get_run(run_id)
-<<<<<<< HEAD
     pick = copick_run.new_picks(
         object_name=picks_input.pickable_object_name, user_id=picks_input.user_id, session_id=picks_input.session_id
     )
@@ -170,19 +154,8 @@
     pick.store()
     
     return pick.meta.dict()
-=======
-    # picks = copick_run.get_picks(user_id=user_id, session_id=session_id, object_name=name)
-    picks = copick_run.new_picks(
-        object_name=name, user_id=user_id, session_id=session_id
-    )
-    data = await request.json()
-    picks.meta = copick.models.CopickPicksFile(**data)
-    picks.store()
-
-    return [pick.meta.dict() for pick in picks]
->>>>>>> ec7d36e0
-
-
+
+  
 @app.get("/Segmentations")
 async def get_segmentations(
     request: Request,
